--- conflicted
+++ resolved
@@ -33,12 +33,9 @@
 	errIncompleteRead = errors.New("sevenzip: incomplete read")
 )
 
-<<<<<<< HEAD
 var newPool pool.Constructor = pool.NewPool
 
-=======
 // A Reader serves content from a 7-Zip archive.
->>>>>>> 70bbc999
 type Reader struct {
 	r     io.ReaderAt
 	start int64
@@ -118,11 +115,7 @@
 		}
 	}
 
-<<<<<<< HEAD
 	if _, err = rc.Seek(f.offset, io.SeekStart); err != nil {
-=======
-	if _, err := io.CopyN(io.Discard, r, f.offset); err != nil {
->>>>>>> 70bbc999
 		return nil, err
 	}
 
